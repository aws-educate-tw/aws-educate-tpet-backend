--- conflicted
+++ resolved
@@ -9,11 +9,7 @@
 python = "~3.11"
 google-auth = "^2.29.0"
 google-api-python-client = "^2.127.0"
-<<<<<<< HEAD
-boto3 = "^1.34.122"
-=======
 pandas = "^2.2.2"
->>>>>>> db46bdb4
 
 
 [build-system]
