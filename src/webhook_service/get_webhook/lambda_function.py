--- conflicted
+++ resolved
@@ -9,10 +9,6 @@
 
 import json
 import logging
-<<<<<<< HEAD
-=======
-import os
->>>>>>> fce6e6cf
 from decimal import Decimal
 
 from webhook_repository import WebhookRepository
@@ -21,12 +17,9 @@
 logger = logging.getLogger(__name__)
 logger.setLevel(logging.INFO)
 
-<<<<<<< HEAD
 # Initialize the repository
 webhook_repository = WebhookRepository()
 
-=======
->>>>>>> fce6e6cf
 
 class DecimalEncoder(json.JSONEncoder):
     """Custom JSON Encoder to handle Decimal types."""
@@ -37,7 +30,6 @@
         return super().default(o)
 
 
-<<<<<<< HEAD
 
 def lambda_handler(event, context):  # pylint: disable=unused-argument
     """
@@ -57,19 +49,6 @@
                 "statusCode": 400,
                 "body": json.dumps({"message": "Webhook ID is required."}),
             }
-=======
-def lambda_handler(event, context):
-    # Identify if the incoming event is a prewarm request
-    if event.get("action") == "PREWARM":
-        logger.info("Received a prewarm request. Skipping business logic.")
-        return {"statusCode": 200, "body": "Successfully warmed up"}
-
-    webhook_id = event["pathParameters"]["webhook_id"]
-    webhook_details = table.get_item(Key={"webhook_id": webhook_id})
-
-    if "Item" not in webhook_details:
-        return {"statusCode": 404, "body": json.dumps({"message": "Webhook not found"})}
->>>>>>> fce6e6cf
 
         # Fetch webhook details from the repository
         webhook_details = webhook_repository.get_item(webhook_id)
@@ -83,7 +62,6 @@
         webhook_details_item = webhook_details.get("Item", {})
         logger.info("Webhook details: %s", webhook_details_item)
 
-<<<<<<< HEAD
         # Prepare the response data
         data = {
             "webhook_id": webhook_details_item.get("webhook_id"),
@@ -127,39 +105,4 @@
         return {
             "statusCode": 500,
             "body": json.dumps({"message": "Internal server error"}),
-        }
-=======
-    data = {
-        "webhook_id": webhook_details_item["webhook_id"],
-        "webhook_url": webhook_details_item["webhook_url"],
-        "subject": webhook_details_item["subject"],
-        "display_name": webhook_details_item["display_name"],
-        "template_file_id": webhook_details_item["template_file_id"],
-        "is_generate_certificate": webhook_details_item["is_generate_certificate"],
-        "reply_to": webhook_details_item["reply_to"],
-        "sender_local_part": webhook_details_item["sender_local_part"],
-        "attachment_file_ids": webhook_details_item["attachment_file_ids"],
-        "bcc": webhook_details_item["bcc"],
-        "cc": webhook_details_item["cc"],
-        "surveycake_link": webhook_details_item["surveycake_link"],
-        "hash_key": webhook_details_item["hash_key"],
-        "iv_key": webhook_details_item["iv_key"],
-        "webhook_name": webhook_details_item["webhook_name"],
-    }
-
-    return {
-        "statusCode": 200,
-        "headers": {
-            "Content-Type": "application/json",
-            "Access-Control-Allow-Origin": "*",
-        },
-        "body": json.dumps(
-            {
-                "status": "SUCCESS",
-                "message": "The details of the webhook are successfully retrieved.",
-                **data,
-            },
-            cls=DecimalEncoder,
-        ),
-    }
->>>>>>> fce6e6cf
+        }