--- conflicted
+++ resolved
@@ -62,8 +62,6 @@
     account      = "surveycake"
     access_token = ""
   })
-<<<<<<< HEAD
-=======
 }
 
 # Secret for postman service account access token
@@ -130,5 +128,4 @@
     account      = "postman"
     access_token = ""
   })
->>>>>>> 80e1ce9f
 }